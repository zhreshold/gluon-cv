# pylint: disable=wildcard-import, unused-wildcard-import
"""Model store which handles pretrained models from both
mxnet.gluon.model_zoo.vision and gluoncv.models
"""
from mxnet import gluon
from .ssd import *
from .faster_rcnn import *
from .fcn import *
from .pspnet import *
from .cifarresnet import *
from .cifarresnext import *
from .cifarwideresnet import *
from .resnetv1b import *
from .resnext import *
from .senet import *
from .se_resnet import *
<<<<<<< HEAD
from .yolo import *
=======
from .nasnet import *
>>>>>>> 16bb925b

__all__ = ['get_model']

def get_model(name, **kwargs):
    """Returns a pre-defined model by name

    Parameters
    ----------
    name : str
        Name of the model.
    pretrained : bool
        Whether to load the pretrained weights for model.
    classes : int
        Number of classes for the output layer.
    ctx : Context, default CPU
        The context in which to load the pretrained weights.
    root : str, default '~/.mxnet/models'
        Location for keeping the model parameters.

    Returns
    -------
    HybridBlock
        The model.
    """
    models = {
        'ssd_300_vgg16_atrous_voc': ssd_300_vgg16_atrous_voc,
        'ssd_300_vgg16_atrous_coco': ssd_300_vgg16_atrous_coco,
        'ssd_512_vgg16_atrous_voc': ssd_512_vgg16_atrous_voc,
        'ssd_512_vgg16_atrous_coco': ssd_512_vgg16_atrous_coco,
        'ssd_512_resnet18_v1_voc': ssd_512_resnet18_v1_voc,
        'ssd_512_resnet50_v1_voc': ssd_512_resnet50_v1_voc,
        'ssd_512_resnet50_v1_coco': ssd_512_resnet50_v1_coco,
        'ssd_512_resnet101_v2_voc': ssd_512_resnet101_v2_voc,
        'ssd_512_resnet152_v2_voc': ssd_512_resnet152_v2_voc,
        'ssd_512_mobilenet1_0_voc': ssd_512_mobilenet1_0_voc,
        'ssd_512_mobilenet1_0_coco': ssd_512_mobilenet1_0_coco,
        'faster_rcnn_resnet50_v1b_voc': faster_rcnn_resnet50_v1b_voc,
        'faster_rcnn_resnet50_v1b_coco': faster_rcnn_resnet50_v1b_coco,
        'faster_rcnn_resnet50_v2a_voc': faster_rcnn_resnet50_v2a_voc,
        'faster_rcnn_resnet50_v2a_coco': faster_rcnn_resnet50_v2a_coco,
        'cifar_resnet20_v1': cifar_resnet20_v1,
        'cifar_resnet56_v1': cifar_resnet56_v1,
        'cifar_resnet110_v1': cifar_resnet110_v1,
        'cifar_resnet20_v2': cifar_resnet20_v2,
        'cifar_resnet56_v2': cifar_resnet56_v2,
        'cifar_resnet110_v2': cifar_resnet110_v2,
        'cifar_wideresnet16_10': cifar_wideresnet16_10,
        'cifar_wideresnet28_10': cifar_wideresnet28_10,
        'cifar_wideresnet40_8': cifar_wideresnet40_8,
        'cifar_resnext29_32x4d': cifar_resnext29_32x4d,
        'cifar_resnext29_16x64d': cifar_resnext29_16x64d,
        'fcn_resnet50_voc' : get_fcn_voc_resnet50,
        'fcn_resnet101_voc' : get_fcn_voc_resnet101,
        'fcn_resnet50_ade' : get_fcn_ade_resnet50,
        'psp_resnet50_ade' : get_psp_ade_resnet50,
        'resnet18_v1b' : resnet18_v1b,
        'resnet34_v1b' : resnet34_v1b,
        'resnet50_v1b' : resnet50_v1b,
        'resnet101_v1b' : resnet101_v1b,
        'resnet152_v1b' : resnet152_v1b,
        'resnet50_v2a': resnet50_v2a,
        'resnext50_32x4d' : resnext50_32x4d,
        'resnext101_32x4d' : resnext101_32x4d,
        'resnext101_64x4d' : resnext101_64x4d,
        'se_resnext50_32x4d' : se_resnext50_32x4d,
        'se_resnext101_32x4d' : se_resnext101_32x4d,
        'se_resnext101_64x4d' : se_resnext101_64x4d,
        'senet_52' : senet_52,
        'senet_103' : senet_103,
        'senet_154' : senet_154,
        'se_resnet18_v1' : se_resnet18_v1,
        'se_resnet34_v1' : se_resnet34_v1,
        'se_resnet50_v1' : se_resnet50_v1,
        'se_resnet101_v1' : se_resnet101_v1,
        'se_resnet152_v1' : se_resnet152_v1,
        'se_resnet18_v2' : se_resnet18_v2,
        'se_resnet34_v2' : se_resnet34_v2,
        'se_resnet50_v2' : se_resnet50_v2,
        'se_resnet101_v2' : se_resnet101_v2,
        'se_resnet152_v2' : se_resnet152_v2,
<<<<<<< HEAD
        'darknet53': darknet53,
        'yolo3_darknet53_coco': yolo3_darknet53_coco,
        'yolo3_darknet53_voc': yolo3_darknet53_voc,
=======
        'nasnet_4_1056' : nasnet_4_1056,
        'nasnet_5_1538' : nasnet_5_1538,
        'nasnet_7_1920' : nasnet_7_1920,
        'nasnet_6_4032' : nasnet_6_4032,
>>>>>>> 16bb925b
        }
    try:
        net = gluon.model_zoo.vision.get_model(name, **kwargs)
        return net
    except ValueError as e:
        upstream_supported = str(e)
        # avoid raising inside which cause a bit messy error message
    name = name.lower()
    if name not in models:
        raise ValueError('%s\n\t%s' % (upstream_supported, '\n\t'.join(sorted(models.keys()))))
    net = models[name](**kwargs)
    return net<|MERGE_RESOLUTION|>--- conflicted
+++ resolved
@@ -14,11 +14,8 @@
 from .resnext import *
 from .senet import *
 from .se_resnet import *
-<<<<<<< HEAD
 from .yolo import *
-=======
 from .nasnet import *
->>>>>>> 16bb925b
 
 __all__ = ['get_model']
 
@@ -99,16 +96,13 @@
         'se_resnet50_v2' : se_resnet50_v2,
         'se_resnet101_v2' : se_resnet101_v2,
         'se_resnet152_v2' : se_resnet152_v2,
-<<<<<<< HEAD
         'darknet53': darknet53,
         'yolo3_darknet53_coco': yolo3_darknet53_coco,
         'yolo3_darknet53_voc': yolo3_darknet53_voc,
-=======
         'nasnet_4_1056' : nasnet_4_1056,
         'nasnet_5_1538' : nasnet_5_1538,
         'nasnet_7_1920' : nasnet_7_1920,
         'nasnet_6_4032' : nasnet_6_4032,
->>>>>>> 16bb925b
         }
     try:
         net = gluon.model_zoo.vision.get_model(name, **kwargs)
