--- conflicted
+++ resolved
@@ -33,14 +33,9 @@
     skip_empty : bool, default is True
         Whether skip images with no valid object. This should be `True` in training, otherwise
         it will cause undefined behavior.
-<<<<<<< HEAD
-    use_crowd : bool, default is False
-        Whether use object that has 'is_crowd' label.
-=======
     use_crowd : bool, default is True
         Whether use boxes labeled as crowd instance.
 
->>>>>>> 54c2ceaf
     """
     CLASSES = ['person', 'bicycle', 'car', 'motorcycle', 'airplane', 'bus', 'train',
                'truck', 'boat', 'traffic light', 'fire hydrant', 'stop sign',
@@ -58,11 +53,7 @@
 
     def __init__(self, root=os.path.join('~', '.mxnet', 'datasets', 'coco'),
                  splits=('instances_val2017',), transform=None, min_object_area=0,
-<<<<<<< HEAD
-                 skip_empty=True, use_crowd=False):
-=======
                  skip_empty=True, use_crowd=True):
->>>>>>> 54c2ceaf
         super(COCODetection, self).__init__(root)
         self._root = os.path.expanduser(root)
         self._transform = transform
@@ -160,11 +151,7 @@
                 continue
             if obj.get('ignore', 0) == 1:
                 continue
-<<<<<<< HEAD
             if not self._use_crowd and obj.get('is_crowd', 0):
-=======
-            if not self._use_crowd and obj['iscrowd']:
->>>>>>> 54c2ceaf
                 continue
             # convert from (x, y, w, h) to (xmin, ymin, xmax, ymax) and clip bound
             xmin, ymin, xmax, ymax = bbox_clip_xyxy(bbox_xywh_to_xyxy(obj['bbox']), width, height)
