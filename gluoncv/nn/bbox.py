--- conflicted
+++ resolved
@@ -129,8 +129,6 @@
         height = F.where(height > 0, height, F.zeros_like(height))
         return width * height
 
-
-<<<<<<< HEAD
 class BBoxBatchIOU(gluon.HybridBlock):
     """Batch Bounding Box IOU.
 
@@ -195,7 +193,8 @@
         union = F.broadcast_add(area_a, area_b) - i
 
         return i / (union + self._eps)
-=======
+
+
 class BBoxClipToImage(gluon.HybridBlock):
     """Clip bounding box coordinates to image boundaries.
     If multiple images are supplied and padded, must have additional inputs
@@ -221,5 +220,4 @@
         # window [B, 2] -> reverse hw -> tile [B, 4] -> [B, 1, 4], boxes [B, N, 4]
         window = F.shape_array(img).slice_axis(axis=0, begin=2, end=None).expand_dims(0)
         m = F.tile(F.reverse(window, axis=1), reps=(2,)).reshape((0, -4, 1, -1))
-        return F.broadcast_minimum(x, F.cast(m, dtype='float32'))
->>>>>>> 54c2ceaf
+        return F.broadcast_minimum(x, F.cast(m, dtype='float32'))