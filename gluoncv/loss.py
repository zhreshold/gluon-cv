--- conflicted
+++ resolved
@@ -160,7 +160,6 @@
 
         return sum_losses, cls_losses, box_losses
 
-<<<<<<< HEAD
 
 class YOLOV3Loss(gluon.loss.Loss):
     """Losses of YOLO v3.
@@ -226,7 +225,8 @@
             F.shape_array(class_t).slice_axis(axis=0, begin=1, end=None).prod(), 'float32')
         cls_loss = F.broadcast_mul(self._sigmoid_ce(cls_preds, class_t, class_mask), denorm_class)
         return obj_loss, center_loss, scale_loss, cls_loss
-=======
+
+
 class SoftmaxCrossEntropyLoss(Loss):
     r"""SoftmaxCrossEntropyLoss with ignore labels
 
@@ -281,6 +281,7 @@
         else:
             return F.mean(loss, axis=self._batch_axis, exclude=True)
 
+
 class SoftmaxCrossEntropyLossWithAux(SoftmaxCrossEntropyLoss):
     """SoftmaxCrossEntropyLoss2D with Auxiliary Loss
 
@@ -313,5 +314,4 @@
             return self.aux_forward(F, *inputs, **kwargs)
         else:
             return super(SoftmaxCrossEntropyLossWithAux, self). \
-                hybrid_forward(F, *inputs, **kwargs)
->>>>>>> 16bb925b
+                hybrid_forward(F, *inputs, **kwargs)