--- conflicted
+++ resolved
@@ -177,7 +177,17 @@
 def train(net, train_data, val_data, eval_metric, ctx, args):
     """Training pipeline"""
     net.collect_params().reset_ctx(ctx)
-<<<<<<< HEAD
+    if args.no_wd:
+        for k, v in net.collect_params('.*beta|.*gamma|.*bias').items():
+            v.wd_mult = 0.0
+
+    if args.label_smooth:
+        net._target_generator._label_smooth = True
+
+    if args.lr_decay_period > 0:
+        lr_decay_epoch = list(range(args.lr_decay_period, args.epochs, args.lr_decay_period))
+    else:
+        lr_decay_epoch = [int(i) for i in args.lr_decay_epoch.split(',')]
     num_batches = args.num_samples // args.batch_size
     lr_scheduler = LRCompose([
         LRScheduler('linear', baselr=0, targetlr=args.lr,
@@ -186,27 +196,7 @@
                     step=[int(i)*num_batches for i in args.lr_decay_epoch.split(',')],
                     step_factor=float(args.lr_decay)),
     ])
-=======
-    if args.no_wd:
-        for k, v in net.collect_params('.*beta|.*gamma|.*bias').items():
-            v.wd_mult = 0.0
-
-    if args.label_smooth:
-        net._target_generator._label_smooth = True
-
-    if args.lr_decay_period > 0:
-        lr_decay_epoch = list(range(args.lr_decay_period, args.epochs, args.lr_decay_period))
-    else:
-        lr_decay_epoch = [int(i) for i in args.lr_decay_epoch.split(',')]
-    lr_scheduler = LRScheduler(mode=args.lr_mode,
-                               baselr=args.lr,
-                               niters=args.num_samples // args.batch_size,
-                               nepochs=args.epochs,
-                               step=lr_decay_epoch,
-                               step_factor=args.lr_decay, power=2,
-                               warmup_epochs=args.warmup_epochs)
-
->>>>>>> d298296d
+
     trainer = gluon.Trainer(
         net.collect_params(), 'sgd',
         {'wd': args.wd, 'momentum': args.momentum, 'lr_scheduler': lr_scheduler},
